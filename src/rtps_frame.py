--- conflicted
+++ resolved
@@ -215,14 +215,9 @@
         self.frame_number = int(frame_data.get('frame.number', 0))
         info_column = frame_data.get('_ws.col.Info', '')
         self.sm_list = list()
-<<<<<<< HEAD
-        self.guid_src, self.guid_dst, entity = None, None, None # TODO: Remove entity?
-        self.frame_type = FrameTypes.UNSET
-=======
         self.ip_src, self.ip_dst = None, None
         self.guid_src, self.guid_dst = None, None
-        self.discovery_frame = False
->>>>>>> f1359d5a
+        self.frame_type = FrameTypes.UNSET
 
         if not frame_data.get('rtps.guidPrefix.src', None):
             raise InvalidPCAPDataException(f"No GUID prefix.", logging.INFO)
