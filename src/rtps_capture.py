##############################################################################################
# (c) 2025-2025 Copyright, Real-Time Innovations, Inc. (RTI) All rights reserved.
#
# RTI grants Licensee a license to use, modify, compile, and create derivative works of the
# software solely for use with RTI Connext DDS. Licensee may redistribute copies of the
# software, provided that all such copies are subject to this license. The software is
# provided "as is", with no warranty of any type, including any warranty for fitness for any
# purpose. RTI is under no obligation to maintain or support the software. RTI shall not be
# liable for any incidental or consequential damages arising out of the use or inability to
# use the software.
#
##############################################################################################

# Standard Library Imports
import os
import subprocess
import pickle
from collections import defaultdict
from enum import Enum, IntEnum

# Third-Party Library Imports
import matplotlib.pyplot as plt
import networkx as nx
import pandas as pd
from matplotlib.ticker import StrMethodFormatter

# Local Application Imports
from src.log_handler import logging
from src.rtps_frame import InvalidPCAPDataException, RTPSFrame, SubmessageTypes, FrameTypes
from src.shared_utils import create_output_path, guid_prefix

logger = logging.getLogger(__name__)

class PlotScale(Enum):
    LINEAR          = 'linear'
    LOGARITHMIC     = 'log'

<<<<<<< HEAD
=======
class FrameClassification(IntEnum):
    STANDARD_FRAME  = 0
    REPAIR          = 1
    DURABLE_REPAIR  = 2

class GUIDKey(IntEnum):
    GUID_SRC        = 0
    IP_SRC          = 1
    GUID_DST        = 2
    IP_DST          = 3

DISCOVERY_TOPIC = "DISCOVERY"

# tshark seems to return commands in a hierarchy, i.e. frame -> udp -> rtps so order matters
PCAP_FIELDS = list(['frame.number',
                    'ip.src', 'ip.dst', 'udp.length',
                    'rtps.guidPrefix.src', 'rtps.sm.wrEntityId',        # Writer GUID
                    'rtps.guidPrefix.dst', 'rtps.sm.rdEntityId',        # Reader GUID
                    'rtps.sm.seqNumber', 'rtps.sm.octetsToNextHeader',
                    'rtps.sm.id', '_ws.col.Info'])

>>>>>>> f1359d5a
class RTPSCapture:
    """
    Represents a collection of RTPSFrame objects extracted from a PCAP file.
    Provides methods to manage and analyze the captured frames.
    """

    def __init__(self, pcap_file, fields=PCAP_FIELDS, display_filter='rtps', start_frame=None, finish_frame=None, max_frames=None):
        """
        Initializes an empty RTPSCapture object.
        """
        if not os.path.exists(pcap_file):
            logger.error(f"PCAP file {pcap_file} does not exist.")
            raise FileNotFoundError(f"PCAP file {pcap_file} does not exist.")

        self.frames = []  # List to store RTPSFrame objects
        self.graph_edges = defaultdict(set)
        self.rs_guid_prefix = set()
        self.df = pd.DataFrame()  # DataFrame to store analysis results
        self._extract_rtps_frames(pcap_file, fields, display_filter, start_frame, finish_frame, max_frames)

    def __iter__(self):
        self._current_index = 0
        return self

    def __next__(self):
        if self._current_index < len(self.frames):
            packet = self.frames[self._current_index]
            self._current_index += 1
            return packet
        else:
            raise StopIteration

    def __eq__(self, value):
        if isinstance(value, RTPSCapture):
            return (#self.frames == value.frames and
                    self.graph_edges == value.graph_edges and
                    self.df.equals(value.df))
        else:
            return False

    def partial_eq(self, value):
        if not isinstance(value, RTPSCapture):
            return NotImplemented
        return (self.graph_edges == value.graph_edges and
                self.df.equals(value.df))

    def save(self, filename):
        with open(filename, 'wb') as f:
            pickle.dump(self, f)

    @staticmethod
    def load(filename):
        with open(filename, 'rb') as f:
            return pickle.load(f)

    def add_frame(self, frame):
        """
        Adds an RTPSFrame object to the capture.

        :param frame: An RTPSFrame object to add.
        """
        if isinstance(frame, RTPSFrame):
            self.frames.append(frame)
        else:
            raise TypeError("Only RTPSFrame objects can be added to RTPSCapture.")

    def list_all_topics(self):
        """
        Returns a set of all unique topics across all frames.

        :return: A set of unique topics.
        """
        topics = set()
        for frame in self.frames:
            topics.update(frame.list_topics())
        return topics

    def count_participants(self):
        participants = set()
        for frame in self.frames:
            if FrameTypes.DISCOVERY in frame.frame_type:
                participants.add(frame.guid_prefix_and_entity_id()[0])
        return len(participants)

    def count_writers_and_readers(self, include_builtin=False):
        """
        Returns a tuple containing the number of writers and readers in the capture.

        :return: A tuple (num_writers, num_readers).
        """
        writers = set()
        readers = set()
        for frame in self.frames:
            if include_builtin or not (FrameTypes.DISCOVERY in frame.frame_type):
                writers.add(frame.guid_src)
                if frame.guid_dst:
                    readers.add(frame.guid_dst)
        return len(writers), len(readers)

    def print_capture_summary(self):
        """
        Prints a summary of the RTPSCapture, including the number of frames and unique topics.
        """
        print(f"Total Frames: {len(self.frames)}")
        print(f"Total Participants: {self.count_participants()}")
        num_writers, num_readers = self.count_writers_and_readers()
        print(f"Total Writers: {num_writers} and Readers: {num_readers}")
        print(f"Unique Topics: {len(self.list_all_topics())}")

    def print_topics(self):
        print("Topics:")
        for topic in sorted(self.list_all_topics()):
            print(f"  - {topic}")

    def print_all_frames(self):
        """
        Prints the details of all frames in the capture.
        """
        for frame in self.frames:
            print(frame)

    def _extract_rtps_frames(self, pcap_file, fields, display_filter=None, start_frame=None, finish_frame=None, max_frames=None):
        """
        Calls tshark to extract specified fields from a pcap file and returns a list of RTPSFrame objects.

        :param pcap_file: Path to the pcap file
        :param fields: Set of fields to extract (e.g., ['_ws_col_Info', '_ws.col.Protocol'])
        :param display_filter: Optional display filter (e.g., 'http')
        :param max_frames: Optional limit on number of packets
        :return: List of RTPSFrame objects containing the extracted field values
        """
        cmd = ['tshark', '-r', pcap_file, '-T', 'fields']

        # Add each field to the command
        for field in fields:
            cmd.extend(['-e', field])

        filter_parts = []

        if display_filter:
            filter_parts.append(f"({display_filter})")

        if start_frame:
            filter_parts.append(f"(frame.number >= {start_frame})")

        if finish_frame:
            filter_parts.append(f"(frame.number <= {finish_frame})")

        # Join all parts with "&&"
        full_filter = " && ".join(filter_parts)

        if full_filter:
            cmd.extend(['-Y', full_filter])
        if max_frames:
            cmd.extend(['-c', str(max_frames)])

        logger.debug(f"Running command: {' '.join(cmd)}")
        try:
            logger.always("Reading data from from pcap file...")
            result = subprocess.run(cmd, capture_output=True, text=True, check=True)
            frame_data = result.stdout.strip().split('\n')
            logger.always(f"tshark returned {len(frame_data)} frames")

            if frame_data == ['']:
                raise InvalidPCAPDataException("tshark returned no RTPS frames")

            # Split each line into columns and create a list of RTPSFrame objects
            total_frames = len(frame_data)
            progress_interval = max(total_frames // 10, 1)  # Avoid division by zero for small datasets

            for i, raw_frame in enumerate(frame_data):
                values = raw_frame.split('\t')
                frame = {field: value for field, value in zip(fields, values)}
                try:
                    self.add_frame(RTPSFrame(frame))  # Create a RTPSFrame object for each record
                except InvalidPCAPDataException as e:
                    logger.log(e.log_level, f"Frame {int(frame['frame.number']):09d} ignored. Message: {e}")
                    continue
                except KeyError as e:
                    logger.debug(f"Frame {int(frame['frame.number']):09d} ignored. Message: {e}")
                    continue
                # Print progress every 10%
                if (i + 1) % progress_interval == 0 or (i + 1) == total_frames:
                    percent = ((i + 1) * 100) // total_frames
                    logger.info(f"Processing {percent}% complete")
        except subprocess.CalledProcessError as e:
            logger.error("Error running tshark.")
            raise e

    def analyze_capture(self):
        """
        Counts user messages and returns the data as a pandas DataFrame.
        Ensures all unique topics are included, even if they have no messages.
        Orders the submessages based on SUBMESSAGE_ORDER and includes the length.

        :param pcap_data: A list of dictionaries containing the extracted PCAP data.
        :param unique_topics: A set of unique topics to initialize the DataFrame.
        :return: A pandas DataFrame with columns ['Topic', 'Submessage', 'Count', 'Length'].
        """
        # Declare the SendType and GUIDKey enums for local scope
        class SendType(IntEnum):
            STANDARD = 0
            REPAIR = 1
            DURABLE_REPAIR = 2

        class GUIDKey(IntEnum):
            GUID_SRC = 0
            GUID_DST = 1

        logger.always("Analyzing capture data...")

        frame_list = []  # List to store rows for the DataFrame
        sequence_numbers = defaultdict(int)  # Dictionary to store string keys and unsigned integer values
        durability_repairs = defaultdict(int) # Dictionary to keep track of sequence numbers for durability repairs

        # Process the PCAP data to count messages and include lengths
        for frame in self.frames:
            frame_classification = SendType.STANDARD
            if frame.guid_src is None:
                logger.error(f"Frame {frame.frame_number} has no GUID source. Exiting.")
                # TODO: Could maybe continue here, but exiting for now
                raise InvalidPCAPDataException(f"Frame {frame.frame_number} has no GUID source. Exiting.")
<<<<<<< HEAD
            if FrameTypes.ROUTING_SERVICE in frame.frame_type:
                # Add the GUID prefix to the set of Routing Service GUID prefixes
                self.rs_guid_prefix.add(frame.guid_prefix_and_entity_id()[0])
            guid_key = (frame.guid_src, frame.guid_dst)
=======
            # Create a unique key using the GUIDs and IP addresses.  This is required in the event multiple interfaces are used.
            guid_key = (frame.guid_src, frame.ip_src, frame.guid_dst, frame.ip_dst)
>>>>>>> f1359d5a
            for sm in frame:
                topic = sm.topic
                # TODO: This method doesn't work for best effort.  A better approach would be to:
                # 1. Differentiate between DATA(w) and DATA(r)s when creating Frame/SMs
                # 2. For DATA(w) SMs, save guid_key to graph_edges[topic]
                # 3. Test with square_best_effort.pcapng
                # 4. May need to understand better, this approach may not be correct
<<<<<<< HEAD
                if (FrameTypes.DISCOVERY not in frame.frame_type) and all(x is not None for x in guid_key):
                    self.graph_edges[topic].add(guid_key)
                if FrameTypes.DISCOVERY in frame.frame_type:
=======
                if not frame.discovery_frame and all([frame.guid_src, frame.guid_dst]):
                    self.graph_edges[topic].add((frame.guid_src, frame.guid_dst))
                if frame.discovery_frame:
>>>>>>> f1359d5a
                    topic = DISCOVERY_TOPIC
                # TODO: Verify not to do this with GAP
                if "HEARTBEAT" in sm.sm_type.name:
                    # Not all submessages have a DST GUID, so we must only use the SRC GUID to key
                    # the SN dictionary.  Since the SN of a writer is not dependent on the reader,
                    # this approach is valid.
                    sequence_numbers[guid_key] = sm.seq_num()
                elif sm.sm_type in (SubmessageTypes.DATA, SubmessageTypes.DATA_FRAG, SubmessageTypes.DATA_BATCH):
                    # TODO: Discovery repairs?
                    # TODO: Durability repairs?
                    # Check if this submessage is some form of a repair
                    if sm.seq_num() <= max(sequence_numbers[guid_key],
                                           # Not all HEARTBEATs have a GUID_DST, so we must consider the both
                                           # cases where the GUID_DST is None and where it is not.
                                           sequence_numbers[guid_key[GUIDKey.GUID_SRC], guid_key[GUIDKey.IP_SRC], None, guid_key[GUIDKey.IP_DST]]):
                        # If this is a repair, there will be a GUID_DST, and we can key on the entire GUID_KEY
                        if sm.seq_num() <= durability_repairs[guid_key]:
                            sm.sm_type = SubmessageTypes.DATA_DURABILITY_REPAIR
                            frame_classification = SendType.DURABLE_REPAIR
                        else:
                            sm.sm_type = SubmessageTypes.DATA_REPAIR
                            frame_classification = SendType.REPAIR
                # TODO: Add support for Discovery repairs?
                elif sm.sm_type == SubmessageTypes.ACKNACK:
                    # Record the writer SN when the first non-zero ACKNACK is received.  All repairs with
                    # a SN less than or equal to this number are considered durability repairs while all
                    # repairs after this SN are considered standard repairs.
                    if sm.seq_num() > 0 and guid_key not in durability_repairs:
                        # Only add this for the first non-zero ACKNACK
                        durability_repairs[guid_key] = sequence_numbers[guid_key]

                frame_list.append({'topic': topic, 'sm': sm.sm_type.name, 'count': 1, 'length': sm.length})

            if frame_classification > SendType.STANDARD:
                logger.info(f"Frame {frame.frame_number} classified as {frame_classification.name}.")

        if not any(frame.get('topic') != 'DISCOVERY' for frame in frame_list):
            raise InvalidPCAPDataException("No RTPS user frames with associated discovery data")

        # Convert the rows into a DataFrame
        self.df = pd.DataFrame(frame_list)

        # Aggregate the counts and lengths for each (Topic, Submessage) pair
        self.df = self.df.groupby(['topic', 'sm'], as_index=False).agg({'count': 'sum', 'length': 'sum'})

        # Ensure all unique topics are included in the DataFrame
        def include_missing_topics_and_sm(df, all_topics, sm_start, sm_end):
            missing_list = []
            for topic in all_topics:
                for sm_type in SubmessageTypes.subset(start = sm_start, end = sm_end):
                    if not ((df['topic'] == topic) & (df['sm'] == sm_type.name)).any():
                        missing_list.append({'topic': topic, 'sm': sm_type.name, 'count': 0, 'length': 0})
            return missing_list

        all_rows = []
        all_rows.extend(include_missing_topics_and_sm(self.df, {DISCOVERY_TOPIC}, SubmessageTypes.DATA_P, SubmessageTypes.DISCOVERY_STATE))
        all_rows.extend(include_missing_topics_and_sm(self.df, self.list_all_topics(), SubmessageTypes.DATA, SubmessageTypes.DATA_STATE))

        # Add missing rows with a count of 0 and length of 0
        if all_rows:
            self.df = pd.concat([self.df, pd.DataFrame(all_rows)], ignore_index=True)

        # Order the Submessage column based on SubmessageTypes
        # Create an ordered categorical column using enum member names
        self.df['sm'] = pd.Categorical(
            self.df['sm'],
            categories=[member.name for member in SubmessageTypes],
            ordered=True)

        # Sort and reset index
        self.df = self.df.sort_values(by=['topic', 'sm']).reset_index(drop=True)

    def plot_multi_topic_graph(self):
        topic_node_counts = {
            topic: len(set([n for edge in edges for n in edge]))
            for topic, edges in self.graph_edges.items()
        }
        top_topics = sorted(topic_node_counts, key=topic_node_counts.get, reverse=True)[:6]

        _ , axs = plt.subplots(2, 3, figsize=(18, 14))
        for i, topic in enumerate(top_topics):
            self.plot_topic_graph(topic=topic, ax=axs.flatten()[i])
        plt.tight_layout()
        plt.show()

    def plot_topic_graph(self, topic = None, ax = None):
        """
        Draws a directed graph using edges provided in a set of tuples.
        Labels the first node in each tuple as 'DW' and the second as 'DR'.

        Parameters:
            edge_tuples (set): Set of (source, target) tuples
        """
        # TODO: Make this a hierarchical graph so that all writers are on the left and all readers are on the right

        # TODO: Maybe remove this?
        # If not topic is provided, use the one with the most edges

        ax_none = (ax is None)

        if topic not in self.graph_edges:
            logger.always(f"Topic '{topic}' does not have a topology graph.")
            return

        if not topic:
            topic = max(self.graph_edges, key=lambda k: len(self.graph_edges[k]))

        G = nx.DiGraph()
        G.add_edges_from(self.graph_edges[topic])

        # Layout
        pos = nx.spring_layout(G, k=4, iterations=100, seed=42)

        # Define a color map for start nodes (sources)
        source_colors = {}
        color_palette = ['red', 'blue', 'green', 'orange', 'purple', 'cyan', 'magenta',
                        'gold', 'teal', 'coral', 'olive', 'darkgreen', 'deepskyblue', 'mediumorchid']
        color_index = 0

        # Set node labels and edge colors
        edge_colors = []
        node_labels = {}
        for src, dst in self.graph_edges[topic]:
            node_labels[src] = "RS" if guid_prefix(src) in self.rs_guid_prefix else "DW"
            node_labels[dst] = "RS" if guid_prefix(dst) in self.rs_guid_prefix else "DR"
            if src not in source_colors:
                source_colors[src] = color_palette[color_index % len(color_palette)]
                color_index += 1
            edge_colors.append(source_colors[src])

        # Set node colors based on labels
        node_colors = []
        for node in G.nodes():
            if node_labels.get(node) == "DW":
                node_colors.append("lightblue")   # Color for DW nodes
            elif node_labels.get(node) == "DR":
                node_colors.append("mistyrose")   # Color for DR nodes
            elif node_labels.get(node) == "RS":
                node_colors.append("lightyellow")   # Color for DR nodes
            else:
                node_colors.append("gray")        # Fallback for undefined

        # If no Axes passed, create a new figure and axes
        if ax_none:
            fig, ax = plt.subplots(figsize=(14, 10))

        # Draw graph using the correct Axes
        nx.draw_networkx_nodes(G, pos, ax=ax, node_size=2000, node_color=node_colors, edgecolors='black')
        nx.draw_networkx_labels(G, pos, ax=ax, labels=node_labels, font_size=12, font_weight='bold')
        nx.draw_networkx_edges(
            G,
            pos,
            ax=ax,
            edgelist=list(self.graph_edges[topic]),
            edge_color=edge_colors,
            arrowstyle='-|>',
            arrowsize=20,
            width=1,
            node_size=2000
        )

        ax.set_title(f"Topic: {topic}", fontsize=14)
        ax.axis('off')

        if ax_none:
            plt.tight_layout()
            plt.show()

    def print_stats(self):
        """
        Prints statistics about the PCAP data, including total messages,
        messages by topic, and messages by submessage type.
        """
        # Calculate total messages
        total_messages = self.df['count'].sum()
        print(f"Total number of messages: {total_messages}")

        # Calculate total messages by topic and sort in descending order
        total_messages_by_topic = self.df.groupby('topic')['count'].sum().sort_values(ascending=False)
        print(f"{" " * 2}Total messages by topic:")
        for topic, count in total_messages_by_topic.items():
            print(f"{" " * 4}{topic}: {count}")

        # Calculate counts for each submessage type
        submessage_counts = self.df.groupby('sm', observed=False)['count'].sum()
        print(f"{" " * 2}Submessage counts:")
        for submsg in SubmessageTypes.subset_names():
            if submsg in submessage_counts:
                print(f"{" " * 4}{submsg}: {submessage_counts[submsg]}")
        for submsg, count in submessage_counts.items():
            if submsg not in SubmessageTypes.subset_names():
                print(f"  {submsg}: {count}")
        print()

    # TODO: Add logic to print by count and length in the same function
    def print_stats_in_bytes(self):
        """
        Prints statistics about the PCAP data in bytes, including total message lengths,
        lengths by topic, and lengths by submessage type.
        """
        # Calculate total message length
        total_length = self.df['length'].sum()
        print(f"Total message length: {total_length:,} bytes")

        # Calculate total message length by topic and sort in descending order
        total_length_by_topic = self.df.groupby('topic')['length'].sum().sort_values(ascending=False)
        print(f"{" " * 2}Total message length by topic:")
        for topic, length in total_length_by_topic.items():
            print(f"{" " * 4}{topic}: {length:,} bytes")

        # Calculate total lengths for each submessage type
        submessage_lengths = self.df.groupby('sm', observed=False)['length'].sum()
        print(f"{" " * 2}Submessage lengths:")
        # Get all submessage types
        for submsg in SubmessageTypes.subset_names():
            if submsg in submessage_lengths:
                print(f"{" " * 4}{submsg}: {submessage_lengths[submsg]:,} bytes")
        for submsg, length in submessage_lengths.items():
            if submsg not in SubmessageTypes.subset_names():
                print(f"{" " * 4}{submsg}: {length:,} bytes")
        print()

    def plot_stats_by_frame_count(self, include_discovery=False, scale=PlotScale.LINEAR):
        self._plot_statistics(metric='count', include_discovery=include_discovery, scale=scale)

    def plot_stats_by_frame_length(self, include_discovery=False, scale=PlotScale.LINEAR):
        self._plot_statistics(metric='length', include_discovery=include_discovery, scale=scale)

    # TODO: Ensure correct order of submessages in the plot
    def _plot_statistics(self, metric='count', include_discovery=False, scale=PlotScale.LINEAR):
        """
        Plots a stacked bar chart of submessage counts or lengths by topic.

        :param metric: The column to plot, either 'count' or 'length'.
        :param include_discovery: If False, excludes the "DISCOVERY" topic from the plot.
        """
        if metric not in ['count', 'length']:
            raise ValueError("Invalid metric. Choose either 'count' or 'length'.")

        # Define units based on the metric
        units = "messages" if metric == 'count' else "bytes"

        # Filter out the "DISCOVERY" topic if include_discovery is False
        df = self.df.copy()
        if not include_discovery:
            df = df[df['topic'] != DISCOVERY_TOPIC]

        # Ensure all submessages in SubmessageTypes are included, even if missing
        df = df.set_index(['topic', 'sm']).unstack(fill_value=0).stack(future_stack=True).reset_index()

        # Calculate total messages or lengths per topic and sort topics by total value
        df['TotalMetric'] = df.groupby('topic')[metric].transform('sum')
        df = df.sort_values(by='TotalMetric', ascending=False)

        # Pivot the DataFrame to prepare for plotting
        pivot_df = df.pivot(index='topic', columns='sm', values=metric).fillna(0)

        # Ensure the columns (submessages) are ordered based on SubmessageTypes
        submessage_order = SubmessageTypes.subset_names(
            start=SubmessageTypes.DATA_P if include_discovery else SubmessageTypes.DATA)  # Get the desired order of submessages
        pivot_df = pivot_df.reindex(columns=submessage_order, fill_value=0)

        # Filter out topics with no submessages (all values are zero)
        pivot_df = pivot_df[(pivot_df.sum(axis=1) > 0)]

        # Sort pivot_df by the total value of the metric (row-wise sum)
        pivot_df['TotalMetric'] = pivot_df.sum(axis=1)
        pivot_df = pivot_df.sort_values(by='TotalMetric', ascending=False)

        # Extract total metric values for each topic
        total_metric_by_topic = pivot_df['TotalMetric']
        pivot_df = pivot_df.drop(columns=['TotalMetric'])  # Remove the helper column

        ax = pivot_df.plot(kind='bar', stacked=True, figsize=(20, 13))

        # Add totals to the legend, filtering out submessages not in submessage_order
        submessage_totals = self.df.groupby('sm', observed=False)[metric].sum()
        filtered_totals = {label: total for label, total in submessage_totals.items() if label in submessage_order and total > 0}
        handles, labels = ax.get_legend_handles_labels()
        filtered_handles_labels = [
            (handle, label) for handle, label in zip(handles, labels) if label in filtered_totals
        ]
        filtered_handles, filtered_labels = zip(*filtered_handles_labels) if filtered_handles_labels else ([], [])
        ax.legend(
            filtered_handles,
            [f"{label} ({filtered_totals[label]:,} {units})" for label in filtered_labels],
            title='Submessage Types'
        )

        # Set axis labels and title
        topic_count = df['topic'].nunique() - int(include_discovery)
        topic_label = f"Topics ({topic_count:,}" + (" plus Discovery)" if include_discovery else ")")

        ax.set_xlabel(topic_label)
        ax.set_ylabel(f"{metric.capitalize()} ({df[metric].sum():,} {units})")
        ax.set_title(f"Submessage {metric.capitalize()} by Topic ({units})")

        # Update x-axis labels to include total metric values
        x_labels = [f"{topic} ({int(total_metric_by_topic[topic]):,})" for topic in pivot_df.index]
        ax.set_xticks(range(len(pivot_df.index)))
        ax.set_xticklabels(x_labels, rotation=90, ha='center')

        ax.set_yscale(scale.value)  # Set the y-axis scale (linear or logarithmic)

        # Disable scientific notation and format y-axis tick marks with commas
        ax.get_yaxis().set_major_formatter(StrMethodFormatter('{x:,.0f}'))

        # Adjust layout and show the plot
        plt.tight_layout()
        plt.show()

    def save_to_excel(self, pcap_file, output_path, sheet_name="Sheet1"):
        """
        Writes a pandas DataFrame to an Excel file.

        :param df: A pandas DataFrame to write to Excel.
        :param output_file: The path to the output Excel file.
        :param sheet_name: The name of the sheet in the Excel file (default is "Sheet1").
        """
        try:
            filename = create_output_path(pcap_file, output_path, 'xlsx', 'stats')
            self.df.to_excel(filename, sheet_name=sheet_name, index=False)
            logger.always(f"DataFrame successfully written to {filename} in sheet '{sheet_name}'.")
        except Exception as e:
            logger.error(f"Error writing DataFrame to Excel: {e}")<|MERGE_RESOLUTION|>--- conflicted
+++ resolved
@@ -26,8 +26,8 @@
 
 # Local Application Imports
 from src.log_handler import logging
-from src.rtps_frame import InvalidPCAPDataException, RTPSFrame, SubmessageTypes, FrameTypes
-from src.shared_utils import create_output_path, guid_prefix
+from src.rtps_frame import InvalidPCAPDataException, RTPSFrame, SubmessageTypes
+from src.shared_utils import create_output_path
 
 logger = logging.getLogger(__name__)
 
@@ -35,8 +35,6 @@
     LINEAR          = 'linear'
     LOGARITHMIC     = 'log'
 
-<<<<<<< HEAD
-=======
 class FrameClassification(IntEnum):
     STANDARD_FRAME  = 0
     REPAIR          = 1
@@ -56,9 +54,8 @@
                     'rtps.guidPrefix.src', 'rtps.sm.wrEntityId',        # Writer GUID
                     'rtps.guidPrefix.dst', 'rtps.sm.rdEntityId',        # Reader GUID
                     'rtps.sm.seqNumber', 'rtps.sm.octetsToNextHeader',
-                    'rtps.sm.id', '_ws.col.Info'])
-
->>>>>>> f1359d5a
+                    'rtps.sm.id', 'rtps.param.service_kind', '_ws.col.Info'])
+
 class RTPSCapture:
     """
     Represents a collection of RTPSFrame objects extracted from a PCAP file.
@@ -281,15 +278,11 @@
                 logger.error(f"Frame {frame.frame_number} has no GUID source. Exiting.")
                 # TODO: Could maybe continue here, but exiting for now
                 raise InvalidPCAPDataException(f"Frame {frame.frame_number} has no GUID source. Exiting.")
-<<<<<<< HEAD
             if FrameTypes.ROUTING_SERVICE in frame.frame_type:
                 # Add the GUID prefix to the set of Routing Service GUID prefixes
                 self.rs_guid_prefix.add(frame.guid_prefix_and_entity_id()[0])
-            guid_key = (frame.guid_src, frame.guid_dst)
-=======
             # Create a unique key using the GUIDs and IP addresses.  This is required in the event multiple interfaces are used.
             guid_key = (frame.guid_src, frame.ip_src, frame.guid_dst, frame.ip_dst)
->>>>>>> f1359d5a
             for sm in frame:
                 topic = sm.topic
                 # TODO: This method doesn't work for best effort.  A better approach would be to:
@@ -297,15 +290,9 @@
                 # 2. For DATA(w) SMs, save guid_key to graph_edges[topic]
                 # 3. Test with square_best_effort.pcapng
                 # 4. May need to understand better, this approach may not be correct
-<<<<<<< HEAD
-                if (FrameTypes.DISCOVERY not in frame.frame_type) and all(x is not None for x in guid_key):
-                    self.graph_edges[topic].add(guid_key)
-                if FrameTypes.DISCOVERY in frame.frame_type:
-=======
                 if not frame.discovery_frame and all([frame.guid_src, frame.guid_dst]):
                     self.graph_edges[topic].add((frame.guid_src, frame.guid_dst))
                 if frame.discovery_frame:
->>>>>>> f1359d5a
                     topic = DISCOVERY_TOPIC
                 # TODO: Verify not to do this with GAP
                 if "HEARTBEAT" in sm.sm_type.name:
