--- conflicted
+++ resolved
@@ -41,18 +41,7 @@
     if args.frame_range:
         start, finish = parse_range(args.frame_range)
 
-<<<<<<< HEAD
-    # tshark seems to return commands in a hierarchy, i.e. frame -> udp -> rtps so order matters
-    pcap_fields = list(['frame.number', 'udp.length',
-                        'rtps.guidPrefix.src', 'rtps.sm.wrEntityId',        # Writer GUID
-                        'rtps.guidPrefix.dst', 'rtps.sm.rdEntityId',        # Reader GUID
-                        'rtps.sm.seqNumber', 'rtps.sm.octetsToNextHeader',
-                        'rtps.sm.id', 'rtps.param.service_kind', '_ws.col.Info'])
-
-    rtps_frames = RTPSCapture(args.pcap, pcap_fields, 'rtps', start_frame=start, finish_frame=finish)
-=======
     rtps_frames = RTPSCapture(args.pcap, start_frame=start, finish_frame=finish)
->>>>>>> f1359d5a
     rtps_frames.analyze_capture()  # Analyze the capture
 
     scale = PlotScale.LINEAR  # Default scale
